use super::{Config, Control, Package};
use flume::{Receiver, Sender, TrySendError};
use log::{debug, error};
use serde::{Deserialize, Serialize};
use thiserror::Error;
use tokio::time::Duration;

use std::collections::HashMap;
use std::sync::Arc;
use std::time::{SystemTime, UNIX_EPOCH};

pub mod controller;
pub mod ota;
mod process;
pub mod tunshell;

use crate::base::{Buffer, Point, Stream};
pub use controller::Controller;

#[derive(Error, Debug)]
pub enum Error {
    #[error("Serde error {0}")]
    Serde(#[from] serde_json::Error),
    #[error("Process error {0}")]
    Process(#[from] process::Error),
    #[error("Controller error {0}")]
    Controller(#[from] controller::Error),
    #[error("Error sending keys to tunshell thread {0}")]
    TunshellSend(#[from] flume::SendError<String>),
<<<<<<< HEAD
    #[error("Error forwarding Action {0}")]
    TrySend(#[from] flume::TrySendError<Action>),
    #[error("Invalid action")]
    InvalidActionKind(String),
    #[error("Another OTA downloading")]
    Downloading,
=======
    #[error("Error sending Action through bridge {0}")]
    BridgeSend(#[from] flume::TrySendError<Action>),
    #[error("Invalid action")]
    InvalidActionKind(String),
    #[error("Error from firmware downloader {0}")]
    Ota(#[from] ota::Error),
>>>>>>> a8480149
}

/// On the Bytebeam platform, an Action is how beamd and through it,
/// the end-user, can communicate the tasks they want to perform on
/// said device, in this case, uplink.
#[derive(Debug, Clone, Serialize, Deserialize)]
pub struct Action {
    // action id
    #[serde(alias = "id")]
    pub action_id: String,
    // control or process
    pub kind: String,
    // action name
    pub name: String,
    // action payload. json. can be args/payload. depends on the invoked command
    pub payload: String,
}

#[derive(Debug, Serialize, Deserialize)]
pub struct ActionResponse {
    id: String,
    // sequence number
    sequence: u32,
    // timestamp
    timestamp: u64,
    // running, failed
    state: String,
    // progress percentage for processes
    progress: u8,
    // list of error
    errors: Vec<String>,
}

impl ActionResponse {
    fn new(id: &str, state: &str, progress: u8, errors: Vec<String>) -> Self {
        let timestamp = SystemTime::now()
            .duration_since(UNIX_EPOCH)
            .unwrap_or(Duration::from_secs(0))
            .as_millis() as u64;

        ActionResponse {
            id: id.to_owned(),
            sequence: 0,
            timestamp,
            state: state.to_owned(),
            progress,
            errors,
        }
    }

    pub fn progress(id: &str, state: &str, progress: u8) -> Self {
        ActionResponse::new(id, state, progress, vec![])
    }

    pub fn success(id: &str) -> ActionResponse {
        ActionResponse::new(id, "Completed", 100, vec![])
    }

    pub fn add_error<E: Into<String>>(mut self, error: E) -> ActionResponse {
        self.errors.push(error.into());
        self
    }

    pub fn failure<E: Into<String>>(id: &str, error: E) -> ActionResponse {
        ActionResponse::new(id, "Failed", 100, vec![]).add_error(error)
    }

    pub fn set_sequence(mut self, seq: u32) -> ActionResponse {
        self.sequence = seq;
        self
    }
}

impl Point for ActionResponse {
    fn sequence(&self) -> u32 {
        self.sequence
    }

    fn timestamp(&self) -> u64 {
        self.timestamp
    }
}

pub struct Actions {
    config: Arc<Config>,
    action_status: Stream<ActionResponse>,
    process: process::Process,
    controller: controller::Controller,
    actions_rx: Receiver<Action>,
    tunshell_tx: Sender<String>,
    ota_tx: Sender<Action>,
    bridge_tx: Sender<Action>,
}

impl Actions {
    pub fn new(
        config: Arc<Config>,
        controllers: HashMap<String, Sender<Control>>,
        actions_rx: Receiver<Action>,
        tunshell_tx: Sender<String>,
        ota_tx: Sender<Action>,
        action_status: Stream<ActionResponse>,
        bridge_tx: Sender<Action>,
    ) -> Actions {
        let controller = Controller::new(controllers, action_status.clone());
        let process = process::Process::new(action_status.clone());
        Actions {
            config,
            action_status,
            process,
            controller,
            actions_rx,
            tunshell_tx,
            ota_tx,
            bridge_tx,
        }
    }

    /// Start receiving and processing [Action]s
    pub async fn start(mut self) {
        loop {
            let action = match self.actions_rx.recv_async().await {
                Ok(v) => v,
                Err(e) => {
                    error!("Action stream receiver error = {:?}", e);
                    break;
                }
            };

            debug!("Action = {:?}", action);

            let action_id = action.action_id.clone();
            let action_name = action.name.clone();
            let error = match self.handle(action).await {
                Ok(_) => continue,
                Err(e) => e,
            };

            self.forward_action_error(&action_id, &action_name, error).await;
        }
    }

    /// Handle received actions
    async fn handle(&mut self, action: Action) -> Result<(), Error> {
        match action.name.as_ref() {
            "tunshell" => {
                self.tunshell_tx.send_async(action.payload).await?;
                return Ok(());
            }
            "update_firmware" if self.config.ota.enabled => {
                // if action can't be sent, Error out and notify cloud
                self.ota_tx.try_send(action).map_err(|e| match e {
                    TrySendError::Full(_) => Error::Downloading,
                    e => Error::TrySend(e),
                })?;
                return Ok(());
            }
            _ => (),
        }

        // Bridge actions are forwarded
        if !self.config.actions.contains(&action.name) {
            self.bridge_tx.try_send(action)?;
            return Ok(());
        }

        // Regular actions are executed natively
        match action.kind.as_ref() {
            "control" => {
                let command = action.name.clone();
                let id = action.action_id;
                self.controller.execute(&id, command).await?;
            }
            "process" => {
                let command = action.name.clone();
                let payload = action.payload.clone();
                let id = action.action_id;

                self.process.execute(id.clone(), command.clone(), payload).await?;
            }
            v => return Err(Error::InvalidActionKind(v.to_owned())),
        }

        Ok(())
    }

    async fn forward_action_error(&mut self, id: &str, action: &str, error: Error) {
        error!("Failed to execute. Command = {:?}, Error = {:?}", action, error);
        let status = ActionResponse::failure(id, error.to_string());

        if let Err(e) = self.action_status.fill(status).await {
            error!("Failed to send status. Error = {:?}", e);
        }
    }
}

impl Package for Buffer<ActionResponse> {
    fn topic(&self) -> Arc<String> {
        self.topic.clone()
    }

    fn serialize(&self) -> serde_json::Result<Vec<u8>> {
        serde_json::to_vec(&self.buffer)
    }

    fn anomalies(&self) -> Option<(String, usize)> {
        self.anomalies()
    }
}<|MERGE_RESOLUTION|>--- conflicted
+++ resolved
@@ -27,21 +27,12 @@
     Controller(#[from] controller::Error),
     #[error("Error sending keys to tunshell thread {0}")]
     TunshellSend(#[from] flume::SendError<String>),
-<<<<<<< HEAD
     #[error("Error forwarding Action {0}")]
     TrySend(#[from] flume::TrySendError<Action>),
     #[error("Invalid action")]
     InvalidActionKind(String),
     #[error("Another OTA downloading")]
     Downloading,
-=======
-    #[error("Error sending Action through bridge {0}")]
-    BridgeSend(#[from] flume::TrySendError<Action>),
-    #[error("Invalid action")]
-    InvalidActionKind(String),
-    #[error("Error from firmware downloader {0}")]
-    Ota(#[from] ota::Error),
->>>>>>> a8480149
 }
 
 /// On the Bytebeam platform, an Action is how beamd and through it,
