--- conflicted
+++ resolved
@@ -11,11 +11,7 @@
 
 use std::{collections::HashMap, io, sync::Arc};
 
-<<<<<<< HEAD
 use crate::base::actions::{self, Action, ActionResponse};
-=======
-use crate::base::actions::{Action, ActionResponse, Error as ActionsError};
->>>>>>> f77832cb
 use crate::base::{Buffer, Config, Package, Point, Stream};
 
 #[derive(Error, Debug)]
@@ -31,11 +27,7 @@
     #[error("Serde error {0}")]
     Json(#[from] serde_json::error::Error),
     #[error("Download OTA error")]
-<<<<<<< HEAD
-    ActionsError(#[from] actions::Error),
-=======
-    ActionsError(#[from] ActionsError),
->>>>>>> f77832cb
+    Actions(#[from] actions::Error),
 }
 
 pub struct Bridge {
