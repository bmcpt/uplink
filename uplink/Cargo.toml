[package]
name = "uplink"
version = "1.2.0"
authors = ["tekjar <raviteja@bytebeam.io>"]
edition = "2018"

[dependencies]
structopt = "0.3"
figment = { version = "0.10.6", features = ["toml", "json"] }
log = "0.4"
simplelog = "0.11"
disk = { path = "../disk" }
tokio = { version = "1", features = ["full"] }
tokio-util = { version = "0.7", features = ["codec"] }
tokio-stream = "0.1"
tokio-compat-02 = "0.2.0"
flume = "0.10"
rumqttc = "0.11"
bytes = "1"
serde = { version = "1", features = ["derive"] }
thiserror = "1"
anyhow = "1"
serde_json = "1.0"
rand = "0.8"
tunshell-client = { git = "https://github.com/TimeToogo/tunshell.git" }
reqwest = { version = "0.11", default-features = false, features = ["stream", "rustls-tls"] }
<<<<<<< HEAD
futures-util = "0.3.14"
sysinfo = "0.21"
async-trait = "0.1"
=======
futures-util = "0.3"
sysinfo = "0.23"
>>>>>>> 33c4a61d

[build-dependencies]
vergen = { version = "7", features = ["git", "build", "time"] }<|MERGE_RESOLUTION|>--- conflicted
+++ resolved
@@ -24,14 +24,9 @@
 rand = "0.8"
 tunshell-client = { git = "https://github.com/TimeToogo/tunshell.git" }
 reqwest = { version = "0.11", default-features = false, features = ["stream", "rustls-tls"] }
-<<<<<<< HEAD
 futures-util = "0.3.14"
 sysinfo = "0.21"
 async-trait = "0.1"
-=======
-futures-util = "0.3"
-sysinfo = "0.23"
->>>>>>> 33c4a61d
 
 [build-dependencies]
 vergen = { version = "7", features = ["git", "build", "time"] }